# https://aka.ms/yaml

jobs:
- job: test
  displayName: 'Lint & Test'

  pool:
    vmImage: 'Ubuntu 16.04'

  variables:
    PIP_CACHE_DIR: ".cache/pip"

  steps:
  - task: UsePythonVersion@0
    displayName: 'Set Python version'
    inputs:
      versionSpec: '3.7.x'
      addToPath: true

  - script: pip install .[dev]
    displayName: 'Install project and dev dependencies'

  - script: python -m flake8
    displayName: 'Run linter'

- job: build
  displayName: 'Build Distribution'
  dependsOn: 'test'

  variables:
    DJANGO_SETTINGS_MODULE: "bulma.settings"

  steps:
  - task: UsePythonVersion@0
    displayName: 'Set Python version'
    inputs:
      versionSpec: '3.7.x'
      addToPath: true

  - script: pip install .[dev]
    displayName: 'Install project and dev dependencies'

  # region: Binary/source distributions
  - script: python setup.py build bdist_wheel

    displayName: 'Build distribution'

  - script: |
      mkdir $(Build.ArtifactStagingDirectory)/build
      cp -R dist/* $(Build.ArtifactStagingDirectory)/build

    displayName: 'Copy artifacts'

  - task: PublishBuildArtifacts@1
    displayName: 'Publish artifacts for release pipeline'

    inputs:
      pathtoPublish: '$(Build.ArtifactStagingDirectory)/build'
      artifactName: build
  # endregion

  # region: Documentation
<<<<<<< HEAD
  - script: pdoc crispy_bulma --html --html-dir doc
=======

  - script: pdoc bulma --html --html-dir doc
>>>>>>> 95d0ff73
    displayName: 'Build documentation'

  - script: |
      mkdir $(Build.ArtifactStagingDirectory)/doc
      cp -R doc/* $(Build.ArtifactStagingDirectory)/doc

    displayName: 'Copy documentation'

  - task: PublishBuildArtifacts@1
    displayName: 'Publish documentation artifact'

    inputs:
      pathtoPublish: '$(Build.ArtifactStagingDirectory)/doc'
      artifactName: documentation
  # endregion

  # region: Version info
  - script: python scripts/save-versions.py
    displayName: 'Build version info'

  - script: |
      mkdir $(Build.ArtifactStagingDirectory)/meta
      cp meta.json $(Build.ArtifactStagingDirectory)/meta
      cp scripts/github-release.py $(Build.ArtifactStagingDirectory)/meta

    displayName: 'Copy version info'

  - task: PublishBuildArtifacts@1
    displayName: 'Publish version info artifact'

    inputs:
      pathtoPublish: '$(Build.ArtifactStagingDirectory)/meta'
      artifactName: meta
  # endregion<|MERGE_RESOLUTION|>--- conflicted
+++ resolved
@@ -60,12 +60,7 @@
   # endregion
 
   # region: Documentation
-<<<<<<< HEAD
-  - script: pdoc crispy_bulma --html --html-dir doc
-=======
-
   - script: pdoc bulma --html --html-dir doc
->>>>>>> 95d0ff73
     displayName: 'Build documentation'
 
   - script: |
